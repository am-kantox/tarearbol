import Config

config :cloister,
<<<<<<< HEAD
  sentry: ~w|foo_1@127.0.0.1 inexisting@127.0.0.1|a,
=======
  sentry: ~w|tarearbol_1@127.0.0.1 inexisting@127.0.0.1|a,
>>>>>>> d15863dc
  consensus: 1

# config :envio, :backends, %{
#   Envio.Slack => %{
#     {Tarearbol.Publisher, :info} => [
#       hook_url: {:system, "SLACK_ENVIO_HOOK_URL"}
#     ]
#   }
# }<|MERGE_RESOLUTION|>--- conflicted
+++ resolved
@@ -1,11 +1,7 @@
 import Config
 
 config :cloister,
-<<<<<<< HEAD
-  sentry: ~w|foo_1@127.0.0.1 inexisting@127.0.0.1|a,
-=======
   sentry: ~w|tarearbol_1@127.0.0.1 inexisting@127.0.0.1|a,
->>>>>>> d15863dc
   consensus: 1
 
 # config :envio, :backends, %{

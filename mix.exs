--- conflicted
+++ resolved
@@ -9,11 +9,7 @@
     [
       app: @app,
       version: "0.4.0",
-<<<<<<< HEAD
-      elixir: "~> 1.4",
-=======
       elixir: "~> 1.5",
->>>>>>> e58dff3f
       start_permanent: Mix.env == :prod,
       package: package(),
       description: description(),
